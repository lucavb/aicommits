--- conflicted
+++ resolved
@@ -60,14 +60,6 @@
             '3. Generate a meaningful commit message and body',
             '',
             'IMPORTANT GUIDELINES:',
-<<<<<<< HEAD
-            '- Use the tools to explore and understand the changes before generating the commit message',
-            '- Focus on the actual changes made (lines with + or - in diffs)',
-            '- Generate commit messages that follow best practices',
-            '- Use imperative mood (e.g., "Add feature", "Fix bug")',
-            '- Be specific about what was changed and why',
-            '- If no files are staged, you may suggest staging relevant files first',
-=======
             '- The commit message should ONLY describe staged changes, not unstaged/working directory changes',
             '- Use getDiff with type "staged" to see the staged changes that will be committed',
             '- Focus on the actual changes made in staged files (lines with + or - in staged diffs)',
@@ -75,7 +67,6 @@
             '- Use imperative mood (e.g., "Add feature", "Fix bug")',
             '- Be specific about what was changed and why in the staged files',
             '- Only analyze and include staged changes in your commit message analysis',
->>>>>>> bdcab82e
             '',
             'CRITICAL: When you are ready to provide the final commit message, you MUST call the "finishCommit" tool with your commit message and optional body.',
             'Do not include the commit message in your regular text response - only use the finishCommit tool for the final result.',
@@ -84,33 +75,20 @@
 
     createAgentUserPrompt(): string {
         return [
-<<<<<<< HEAD
-            'Please analyze the current git repository and generate an appropriate commit message.',
-            '',
-            'Start by:',
-            '1. Checking the current git status and examining any changes',
-            '2. Looking at recent commit history to understand the typical patterns:',
-=======
             'Please analyze the current git repository and generate an appropriate commit message for the staged changes.',
             '',
             'Start by:',
             '1. Checking the staged files using getStagedFiles to see what will be committed',
             '2. Getting the staged diff using getDiff with type "staged" to see the actual changes',
             '3. Looking at recent commit history to understand the typical patterns:',
->>>>>>> bdcab82e
             '   - Message length and format',
             '   - Language and style',
             '   - Commit type conventions (conventional commits, etc.)',
             '   - Overall patterns and preferences',
             '',
-<<<<<<< HEAD
-            "Use the available tools to understand what has been modified and the repository's commit style.",
-            'Generate a commit message that matches the established patterns in this repository.',
-=======
             'Focus specifically on the staged changes that will be included in this commit.',
             "Use the available tools to understand what has been staged and the repository's commit style.",
             'Generate a commit message that matches the established patterns and describes only the staged changes.',
->>>>>>> bdcab82e
             'Then call the finishCommit tool with your final commit message and optional body.',
         ].join('\n');
     }
