import { promises as fs } from 'fs';
import { Container } from 'inversify';
import { stringify as yamlStringify, parse as yamlParse } from 'yaml';
import {
    CLI_ARGUMENTS,
    CONFIG_FILE_PATH,
    ConfigService,
    FILE_SYSTEM_PROMISE_API,
    ENVIRONMENT_VARIABLES,
} from './config.service';
import { Injectable } from '../utils/inversify';
import { Config, ProfileConfig } from '../utils/config';
import { describe, it, expect, beforeEach, afterEach, vi } from 'vitest';

@Injectable()
class MockFsApi implements Partial<typeof fs> {
    readFile = vi.fn();
    writeFile = vi.fn();
}

describe('ConfigService', () => {
    let configService: ConfigService;
    let mockFsApi: MockFsApi;
    let tempFilePath: string;
    const mockCliArguments: Partial<ProfileConfig> & { profile?: string } = { baseUrl: 'https://api.openai.com/v1' };
    const mockConfig: Partial<Config> = {
        profiles: {
            default: {
                model: 'gpt-4',
                baseUrl: 'https://api.openai.com/v1',
                provider: 'openai',
                stageAll: false,
                contextLines: 10,
                locale: 'en',
                maxLength: 50,
                maxToolCalls: 25,
            },
        },
        currentProfile: 'default',
    };

    beforeEach(() => {
        tempFilePath = '/tmp/no-being-written.yaml';

        const container = new Container({ defaultScope: 'Singleton' });

        container.bind(CLI_ARGUMENTS).toConstantValue(mockCliArguments);
        container.bind(CONFIG_FILE_PATH).toConstantValue(tempFilePath);
        container.bind(ConfigService).toSelf();
        container.bind(FILE_SYSTEM_PROMISE_API).to(MockFsApi);
        container.bind(ENVIRONMENT_VARIABLES).toConstantValue({});

        configService = container.get(ConfigService);
        mockFsApi = container.get(FILE_SYSTEM_PROMISE_API);
    });

    afterEach(async () => {
        // Clean up the temporary file
        try {
            await fs.unlink(tempFilePath);
        } catch {
            // File might not exist, ignore the error
        }
    });

    describe('readConfig', () => {
        it('should read and parse the config file', async () => {
            const fileContents = yamlStringify(mockConfig);
            mockFsApi.readFile.mockResolvedValue(fileContents);

            await configService.readConfig();

            expect(configService.getConfig()).toMatchObject(mockConfig.profiles!.default);
        });
    });

    describe('writeConfig', () => {
        it('should write the config to the file', async () => {
            // Set up the complete config structure
            configService.updateConfigInMemory({ currentProfile: 'default' });
            configService.updateProfileInMemory('default', {
                baseUrl: 'https://api.openai.com/v1',
                contextLines: 10,
                locale: 'en',
                maxLength: 50,
                maxToolCalls: 25,
                model: 'gpt-4',
                provider: 'openai',
                stageAll: false,
            });

            await configService.flush();

            expect(mockFsApi.writeFile).toHaveBeenCalledTimes(1);

            // Parse the written YAML and compare the object structure instead of string comparison
            const [filePath, yamlContent] = mockFsApi.writeFile.mock.calls[0];
            expect(filePath).toBe(tempFilePath);

            const writtenConfig = yamlParse(yamlContent as string);
            expect(writtenConfig).toMatchObject({
                currentProfile: 'default',
                profiles: {
                    default: {
<<<<<<< HEAD
                        model: 'gpt-4',
                        baseUrl: 'https://api.openai.com/v1',
                        provider: 'openai',
                        stageAll: false,
=======
                        baseUrl: 'https://api.openai.com/v1',
>>>>>>> bdcab82e
                        contextLines: 10,
                        locale: 'en',
                        maxLength: 50,
                        maxToolCalls: 25,
                        model: 'gpt-4',
                        provider: 'openai',
                        stageAll: false,
                    },
                },
            });
        });
    });

    describe('validConfig', () => {
        it('should return valid for a valid config', () => {
            const savedConfig = {
                profiles: {
                    default: {
                        model: 'gpt-4',
                        baseUrl: 'https://api.openai.com/v1',
                        provider: 'openai',
                        apiKey: 'test-api-key',
                        stageAll: false,
                        contextLines: 10,
                        locale: 'en',
                        maxLength: 50,
                        maxToolCalls: 25,
                    },
                },
                currentProfile: 'default',
            } satisfies Partial<Config>;
            configService.updateConfigInMemory(savedConfig);
            const result = configService.validConfig();
            expect(result.valid).toBe(true);
        });

        it('should return invalid for an invalid config', () => {
            const invalidConfig = {
                profiles: {
                    default: {
                        model: '',
                        baseUrl: 'https://api.openai.com/v1',
                        provider: 'openai',
                        stageAll: false,
                        contextLines: 10,
                        locale: 'en',
                        maxLength: 50,
                        maxToolCalls: 25,
                    },
                },
                currentProfile: 'default',
            } satisfies Partial<Config>;
            configService.updateConfigInMemory(invalidConfig);
            const result = configService.validConfig();
            expect(result.valid).toBe(false);
        });
    });

    describe('getCurrentProfile', () => {
        it('should return CLI profile when provided (highest precedence)', () => {
            // CLI argument should have highest precedence
            const container = new Container({ defaultScope: 'Singleton' });
            container.bind(CLI_ARGUMENTS).toConstantValue({ profile: 'cli-profile' });
            container.bind(CONFIG_FILE_PATH).toConstantValue(tempFilePath);
            container.bind(ConfigService).toSelf();
            container.bind(FILE_SYSTEM_PROMISE_API).to(MockFsApi);
            container.bind(ENVIRONMENT_VARIABLES).toConstantValue({ AIC_PROFILE: 'env-profile' });

            const configServiceWithCli = container.get(ConfigService);
            configServiceWithCli.updateConfigInMemory({ currentProfile: 'config-profile' });
            expect(configServiceWithCli.getCurrentProfile()).toBe('cli-profile');
        });

        it('should return AIC_PROFILE environment variable when CLI profile not provided', () => {
            // Create config service without CLI profile argument
            const container = new Container({ defaultScope: 'Singleton' });
            container.bind(CLI_ARGUMENTS).toConstantValue({});
            container.bind(CONFIG_FILE_PATH).toConstantValue(tempFilePath);
            container.bind(ConfigService).toSelf();
            container.bind(FILE_SYSTEM_PROMISE_API).to(MockFsApi);
            container.bind(ENVIRONMENT_VARIABLES).toConstantValue({ AIC_PROFILE: 'env-profile' });

            const configServiceWithoutCli = container.get(ConfigService);
            configServiceWithoutCli.updateConfigInMemory({ currentProfile: 'config-profile' });
            expect(configServiceWithoutCli.getCurrentProfile()).toBe('env-profile');
        });

        it('should return config currentProfile when neither CLI nor env var provided', async () => {
            // Set up a config file with currentProfile
            const configWithCurrentProfile = { currentProfile: 'config-profile', profiles: {} };
            const fileContents = yamlStringify(configWithCurrentProfile);

            // Create config service without CLI profile argument or env var
            const container = new Container({ defaultScope: 'Singleton' });
            container.bind(CLI_ARGUMENTS).toConstantValue({});
            container.bind(CONFIG_FILE_PATH).toConstantValue(tempFilePath);
            container.bind(ConfigService).toSelf();
            container.bind(FILE_SYSTEM_PROMISE_API).to(MockFsApi);
            container.bind(ENVIRONMENT_VARIABLES).toConstantValue({});

            const mockFs = container.get<MockFsApi>(FILE_SYSTEM_PROMISE_API);
            mockFs.readFile.mockResolvedValue(fileContents);

            const configServiceWithoutCli = container.get(ConfigService);
            await configServiceWithoutCli.readConfig();
            expect(configServiceWithoutCli.getCurrentProfile()).toBe('config-profile');
        });

        it('should return default when no profile is specified anywhere', () => {
            // Create config service without any profile configuration
            const container = new Container({ defaultScope: 'Singleton' });
            container.bind(CLI_ARGUMENTS).toConstantValue({});
            container.bind(CONFIG_FILE_PATH).toConstantValue(tempFilePath);
            container.bind(ConfigService).toSelf();
            container.bind(FILE_SYSTEM_PROMISE_API).to(MockFsApi);
            container.bind(ENVIRONMENT_VARIABLES).toConstantValue({});

            const configServiceWithoutCli = container.get(ConfigService);
            expect(configServiceWithoutCli.getCurrentProfile()).toBe('default');
        });

        it('should handle empty AIC_PROFILE environment variable', async () => {
            // Set up a config file with currentProfile
            const configWithCurrentProfile = { currentProfile: 'config-profile', profiles: {} };
            const fileContents = yamlStringify(configWithCurrentProfile);

            // Create config service without CLI profile argument
            const container = new Container({ defaultScope: 'Singleton' });
            container.bind(CLI_ARGUMENTS).toConstantValue({});
            container.bind(CONFIG_FILE_PATH).toConstantValue(tempFilePath);
            container.bind(ConfigService).toSelf();
            container.bind(FILE_SYSTEM_PROMISE_API).to(MockFsApi);
            container.bind(ENVIRONMENT_VARIABLES).toConstantValue({ AIC_PROFILE: '' });

            const mockFs = container.get<MockFsApi>(FILE_SYSTEM_PROMISE_API);
            mockFs.readFile.mockResolvedValue(fileContents);

            const configServiceWithoutCli = container.get(ConfigService);
            await configServiceWithoutCli.readConfig();
            // Empty string should fallback to config currentProfile
            expect(configServiceWithoutCli.getCurrentProfile()).toBe('config-profile');
        });
    });
});<|MERGE_RESOLUTION|>--- conflicted
+++ resolved
@@ -102,14 +102,7 @@
                 currentProfile: 'default',
                 profiles: {
                     default: {
-<<<<<<< HEAD
-                        model: 'gpt-4',
                         baseUrl: 'https://api.openai.com/v1',
-                        provider: 'openai',
-                        stageAll: false,
-=======
-                        baseUrl: 'https://api.openai.com/v1',
->>>>>>> bdcab82e
                         contextLines: 10,
                         locale: 'en',
                         maxLength: 50,
