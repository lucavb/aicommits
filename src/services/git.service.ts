import type { SimpleGit } from 'simple-git';
import simpleGit from 'simple-git';
import parseDiff from 'parse-diff';
import { Inject, Injectable, Optional } from '../utils/inversify';
import { KnownError } from '../utils/error';
import { ConfigService } from './config.service';

export const SIMPLE_GIT = Symbol.for('SIMPLE_GIT');

type GitIntegration = Pick<SimpleGit, 'add' | 'commit' | 'revparse' | 'diff' | 'log' | 'status' | 'reset'>;
type ConfigIntegration = Pick<
    ConfigService,
    'readConfig' | 'getGlobalIgnorePatterns' | 'setGlobalIgnorePatterns' | 'flush'
>;

@Injectable()
export class GitService {
    private readonly defaultIgnorePatterns = [
        'package-lock.json',
        'pnpm-lock.yaml',
        '*.lock', // yarn.lock, Cargo.lock, Gemfile.lock, Pipfile.lock, etc.
    ];

    constructor(
        @Optional() @Inject(SIMPLE_GIT) private readonly git: GitIntegration = simpleGit(),
        @Inject(ConfigService) private readonly configService: ConfigIntegration,
    ) {}

    async stageAllFiles(): Promise<void> {
        try {
            await this.git.add('.');
        } catch {
            throw new Error('Failed to stage all files');
        }
    }

    async commitChanges(message: string): Promise<void> {
        try {
            await this.git.commit(message);
        } catch {
            throw new KnownError('Failed to commit changes');
        }
    }

    async assertGitRepo(): Promise<string> {
        try {
            const topLevel = await this.git.revparse(['--show-toplevel']);
            return topLevel.trim();
        } catch {
            throw new KnownError('The current directory must be a Git repository!');
        }
    }

    private excludeFromDiff(path: string): string {
        return `:(exclude)${path}`;
    }

    private async getFilesToExclude(): Promise<string[]> {
        await this.configService.readConfig();

        let globalIgnore = this.configService.getGlobalIgnorePatterns();

        // Migration: if globalIgnore is not configured, initialize it with defaults
        if (globalIgnore.length === 0) {
            console.log('ℹ️  Global ignore patterns not configured. Adding default patterns to config...');
            globalIgnore = this.defaultIgnorePatterns;
            this.configService.setGlobalIgnorePatterns(globalIgnore);
            await this.configService.flush();
            console.log('✅ Default ignore patterns added to globalIgnore config');
        }

        return globalIgnore.map(this.excludeFromDiff);
    }

    async getStagedDiff(
        excludeFiles: string[] = [],
        contextLines: number,
    ): Promise<{ files: string[]; diff: string } | undefined> {
        const diffCached = ['--cached', '--diff-algorithm=minimal'] as const;
        const filesToExclude = await this.getFilesToExclude();
        const excludeArgs = [...filesToExclude, ...excludeFiles.map(this.excludeFromDiff)] as const;

        try {
            const files = await this.git.diff([...diffCached, '--name-only', ...excludeArgs]);
            if (!files) {
                return;
            }

            const diff = await this.git.diff([`-U${contextLines}`, ...diffCached, ...excludeArgs]);

            return {
                files: files.split('\n').filter(Boolean),
                diff,
            };
        } catch {
            throw new KnownError('Failed to get staged diff');
        }
    }

    getDetectedMessage(files: unknown[]): string {
        return `Detected ${files.length.toLocaleString()} staged file${files.length > 1 ? 's' : ''}`;
    }

    async getWorkingDiff(contextLines: number): Promise<string | undefined> {
<<<<<<< HEAD
        const excludeArgs = [...this.filesToExclude] as const;
=======
        const filesToExclude = await this.getFilesToExclude();
        const excludeArgs = [...filesToExclude] as const;
>>>>>>> bdcab82e

        try {
            const diff = await this.git.diff([`-U${contextLines}`, ...excludeArgs]);
            return diff || undefined;
        } catch {
            throw new KnownError('Failed to get working directory diff');
        }
    }

    async stageFiles(files: string[]): Promise<void> {
        try {
            await this.git.add(files);
        } catch {
            throw new KnownError('Failed to stage files');
        }
    }

    async unstageFiles(files: string[]): Promise<void> {
        try {
            await this.git.reset(['HEAD', ...files]);
        } catch {
            throw new KnownError('Failed to unstage files');
        }
    }

    async getCommitHistory(count: number): Promise<string> {
        try {
            const log = await this.git.log({ maxCount: count });
            return log.all
                .map((commit) => `${commit.hash.substring(0, 7)} - ${commit.message} (${commit.author_name})`)
                .join('\n');
        } catch {
            throw new KnownError('Failed to get commit history');
        }
    }

<<<<<<< HEAD
=======
    async getFileCommitHistory(
        filePath: string,
        count: number,
    ): Promise<{ hash: string; message: string; author: string; date: string }[]> {
        try {
            const log = await this.git.log({ maxCount: count, file: filePath });
            return log.all.map((commit) => ({
                hash: commit.hash.substring(0, 7),
                message: commit.message,
                author: commit.author_name || 'Unknown',
                date: commit.date,
            }));
        } catch {
            throw new KnownError(`Failed to get commit history for file: ${filePath}`);
        }
    }

>>>>>>> bdcab82e
    async getStatus(): Promise<string> {
        try {
            const status = await this.git.status();
            const result: string[] = [];

            if (status.staged.length > 0) {
                result.push(`Staged files (${status.staged.length}):`);
                status.staged.forEach((file) => result.push(`  ${file}`));
            }

            if (status.modified.length > 0) {
                result.push(`Modified files (${status.modified.length}):`);
                status.modified.forEach((file) => result.push(`  ${file}`));
            }

            if (status.not_added.length > 0) {
                result.push(`Untracked files (${status.not_added.length}):`);
                status.not_added.forEach((file) => result.push(`  ${file}`));
            }

            if (result.length === 0) {
                return 'Working tree clean';
            }

            return result.join('\n');
        } catch {
            throw new KnownError('Failed to get git status');
        }
    }

    async resetAllStaged(): Promise<void> {
        try {
            await this.git.reset(['HEAD']);
        } catch {
            throw new KnownError('Failed to reset staged files');
        }
    }

    async getStagedDiffForFiles(
        files: string[],
        contextLines: number = 3,
    ): Promise<{ files: string[]; diff: string } | undefined> {
        const diffCached = ['--cached', '--diff-algorithm=minimal'] as const;

        try {
            // Get the actual staged files to verify they exist
            const allStagedFiles = await this.git.diff([...diffCached, '--name-only']);
            if (!allStagedFiles) {
                return;
            }

            const allStagedFilesList = allStagedFiles.split('\n').filter(Boolean);
            const filteredFiles = files.filter((file) => allStagedFilesList.includes(file));

            if (filteredFiles.length === 0) {
                return;
            }

            // Get diff for specific files
            const diff = await this.git.diff([`-U${contextLines}`, ...diffCached, '--', ...filteredFiles]);

            return {
                files: filteredFiles,
                diff,
            };
        } catch {
            throw new KnownError('Failed to get staged diff for specific files');
        }
    }

    async hasStagedChanges(): Promise<boolean> {
        try {
            const staged = await this.git.diff(['--cached', '--name-only']);
            return Boolean(staged && staged.trim().length > 0);
        } catch {
            throw new KnownError('Failed to check for staged changes');
        }
    }

    /**
     * Get working directory changes as structured hunks using parse-diff library
     */
    async getWorkingChangesAsHunks(): Promise<
        {
            file: string;
            hunkId: string;
            summary: string;
            chunk: parseDiff.Chunk;
            linesAdded: number;
            linesRemoved: number;
            oldStart: number;
            newStart: number;
        }[]
    > {
        try {
            // Get the complete working directory diff
            const diff = await this.git.diff(['--no-prefix']);
            if (!diff) {
                return [];
            }

            return this.parseChangesAsHunks(diff, 'working');
        } catch (error) {
            throw new KnownError(
                `Failed to get working changes as hunks: ${error instanceof Error ? error.message : 'Unknown error'}`,
            );
        }
    }

    /**
     * Get staged changes as structured hunks using parse-diff library
     */
    async getStagedChangesAsHunks(): Promise<
        {
            file: string;
            hunkId: string;
            summary: string;
            chunk: parseDiff.Chunk;
            linesAdded: number;
            linesRemoved: number;
            oldStart: number;
            newStart: number;
        }[]
    > {
        try {
            // Get the complete staged diff
            const diff = await this.git.diff(['--cached', '--no-prefix']);
            if (!diff) {
                return [];
            }

            return this.parseChangesAsHunks(diff, 'staged');
        } catch (error) {
            throw new KnownError(
                `Failed to get staged changes as hunks: ${error instanceof Error ? error.message : 'Unknown error'}`,
            );
        }
    }

    /**
     * Parse diff string into structured hunks
     */
    private parseChangesAsHunks(
        diff: string,
        source: 'working' | 'staged',
    ): {
        file: string;
        hunkId: string;
        summary: string;
        chunk: parseDiff.Chunk;
        linesAdded: number;
        linesRemoved: number;
        oldStart: number;
        newStart: number;
    }[] {
        // Parse the diff using the parse-diff library
        const parsedFiles = parseDiff(diff);

        const hunks: {
            file: string;
            hunkId: string;
            summary: string;
            chunk: parseDiff.Chunk;
            linesAdded: number;
            linesRemoved: number;
            oldStart: number;
            newStart: number;
        }[] = [];

        // Extract hunks from each file
        for (const file of parsedFiles) {
            const fileName = file.to || file.from || 'unknown';

            for (let chunkIndex = 0; chunkIndex < file.chunks.length; chunkIndex++) {
                const chunk = file.chunks[chunkIndex];

                // Count additions and deletions in this chunk
                const additions = chunk.changes.filter((change) => change.type === 'add').length;
                const deletions = chunk.changes.filter((change) => change.type === 'del').length;

                // Create summary from the first few changed lines
                const changedLines = chunk.changes
                    .filter((change) => change.type === 'add' || change.type === 'del')
                    .slice(0, 2)
                    .map((change) => change.content.trim())
                    .join(', ');

                const summary =
                    changedLines.length > 50 ? changedLines.substring(0, 47) + '...' : changedLines || 'Code changes';

                hunks.push({
                    file: fileName,
                    hunkId: `${fileName}_${source}_chunk_${chunkIndex}`,
                    summary,
                    chunk,
                    linesAdded: additions,
                    linesRemoved: deletions,
                    oldStart: chunk.oldStart,
                    newStart: chunk.newStart,
                });
            }
        }

        return hunks;
    }

    /**
     * Stage specific hunks using git's native patch application
     */
    async stageSelectedHunks(
        selectedHunks: {
            file: string;
            chunk: parseDiff.Chunk;
        }[],
    ): Promise<void> {
        try {
            // Reset staging area
            await this.resetAllStaged();

            // For simpler and more reliable staging, let's stage entire files
            // that contain the selected hunks and then handle partial staging later
            const filesToStage = [...new Set(selectedHunks.map((h) => h.file))];

            // Stage the complete files first
            await this.stageFiles(filesToStage);

            // If we need to be more selective in the future, we could implement
            // more sophisticated hunk-level staging, but for now this approach
            // should work for most commit splitting scenarios
        } catch (error) {
            throw new KnownError(
                `Failed to stage selected hunks: ${error instanceof Error ? error.message : 'Unknown error'}`,
            );
        }
    }
<<<<<<< HEAD

    private createFilePatchFromChunks(file: string, chunks: parseDiff.Chunk[]): string {
        // Use relative path format as expected by git apply
        const gitPath = file.startsWith('./') ? file.slice(2) : file;

        let patch = `diff --git a/${gitPath} b/${gitPath}\n`;
        patch += 'index 0000000..1111111 100644\n';
        patch += `--- a/${gitPath}\n`;
        patch += `+++ b/${gitPath}\n`;
        for (const chunk of chunks) {
            // Create the hunk header
            const oldCount = chunk.oldLines;
            const newCount = chunk.newLines;
            patch += `@@ -${chunk.oldStart},${oldCount} +${chunk.newStart},${newCount} @@\n`;

            // Add all the changes in this chunk
            for (const change of chunk.changes) {
                // Clean content to avoid trailing whitespace issues
                const cleanContent = change.content.replace(/\s+$/, '');

                switch (change.type) {
                    case 'add':
                        patch += `+${cleanContent}\n`;
                        break;
                    case 'del':
                        patch += `-${cleanContent}\n`;
                        break;
                    case 'normal':
                        patch += ` ${cleanContent}\n`;
                        break;
                }
            }
        }

        return patch;
    }
=======
>>>>>>> bdcab82e
}<|MERGE_RESOLUTION|>--- conflicted
+++ resolved
@@ -102,12 +102,8 @@
     }
 
     async getWorkingDiff(contextLines: number): Promise<string | undefined> {
-<<<<<<< HEAD
-        const excludeArgs = [...this.filesToExclude] as const;
-=======
         const filesToExclude = await this.getFilesToExclude();
         const excludeArgs = [...filesToExclude] as const;
->>>>>>> bdcab82e
 
         try {
             const diff = await this.git.diff([`-U${contextLines}`, ...excludeArgs]);
@@ -144,8 +140,6 @@
         }
     }
 
-<<<<<<< HEAD
-=======
     async getFileCommitHistory(
         filePath: string,
         count: number,
@@ -163,7 +157,6 @@
         }
     }
 
->>>>>>> bdcab82e
     async getStatus(): Promise<string> {
         try {
             const status = await this.git.status();
@@ -399,43 +392,4 @@
             );
         }
     }
-<<<<<<< HEAD
-
-    private createFilePatchFromChunks(file: string, chunks: parseDiff.Chunk[]): string {
-        // Use relative path format as expected by git apply
-        const gitPath = file.startsWith('./') ? file.slice(2) : file;
-
-        let patch = `diff --git a/${gitPath} b/${gitPath}\n`;
-        patch += 'index 0000000..1111111 100644\n';
-        patch += `--- a/${gitPath}\n`;
-        patch += `+++ b/${gitPath}\n`;
-        for (const chunk of chunks) {
-            // Create the hunk header
-            const oldCount = chunk.oldLines;
-            const newCount = chunk.newLines;
-            patch += `@@ -${chunk.oldStart},${oldCount} +${chunk.newStart},${newCount} @@\n`;
-
-            // Add all the changes in this chunk
-            for (const change of chunk.changes) {
-                // Clean content to avoid trailing whitespace issues
-                const cleanContent = change.content.replace(/\s+$/, '');
-
-                switch (change.type) {
-                    case 'add':
-                        patch += `+${cleanContent}\n`;
-                        break;
-                    case 'del':
-                        patch += `-${cleanContent}\n`;
-                        break;
-                    case 'normal':
-                        patch += ` ${cleanContent}\n`;
-                        break;
-                }
-            }
-        }
-
-        return patch;
-    }
-=======
->>>>>>> bdcab82e
 }