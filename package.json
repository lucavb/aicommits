{
    "name": "@lucavb/aicommits",
    "version": "0.6.0",
    "description": "✨ AI-powered git commit message generator that writes meaningful, consistent commit messages for you. Save time and maintain a clean git history effortlessly.",
    "keywords": [
        "ai",
        "git",
        "commit"
    ],
    "license": "MIT",
    "repository": {
        "type": "git",
        "url": "git+https://github.com/lucavb/aicommits.git"
    },
    "publishConfig": {
        "access": "public",
        "registry": "https://registry.npmjs.org/",
        "provenance": false
    },
    "contributors": [
        {
            "name": "Hassan El Mghari",
            "email": "hassan4709@gmail.com",
            "url": "https://github.com/nutlope"
        },
        {
            "email": "hello@luca-becker.me",
            "name": "Luca Becker",
            "url": "https://luca-becker.me"
        }
    ],
    "type": "module",
    "files": [
        "dist"
    ],
    "bin": {
        "aicommits": "dist/cli.mjs",
        "aic": "dist/cli.mjs"
    },
    "scripts": {
        "build": "rollup --config rollup.config.ts --configPlugin typescript",
        "commitlint": "commitlint --edit --last",
        "cq": "npm run cq:type-check && npm run cq:eslint && npm run cq:prettier",
        "cq:eslint": "eslint .",
        "cq:eslint:fix": "eslint . --fix",
        "cq:prettier": "prettier -c --ignore-unknown .",
        "cq:prettier:fix": "prettier -w --ignore-unknown .",
        "cq:type-check": "tsc --noEmit --pretty --incremental --skipLibCheck",
        "dev": "tsx src/cli.ts",
        "dev:agent": "tsx src/cli.ts agent",
        "dev:agent:split": "tsx src/cli.ts agent --split",
        "dev:setup": "tsx src/cli.ts setup",
        "dev:stage-all": "tsx src/cli.ts --stage-all",
        "install:link": "npm run build && npm link",
        "install:test": "npm run build && npm pack && npm install -g ./lucavb-aicommits-*.tgz && rm ./lucavb-aicommits-*.tgz",
        "prepack": "npm run build",
        "prepare": "husky",
        "release": "semantic-release",
        "release:dry-run": "semantic-release --dry-run",
        "test": "vitest run",
        "test:coverage": "vitest run --coverage",
<<<<<<< HEAD
        "test:watch": "vitest"
    },
    "dependencies": {
        "@ai-sdk/anthropic": "2.0.1",
        "@ai-sdk/openai": "2.0.9",
        "@clack/prompts": "0.11.0",
        "@commander-js/extra-typings": "14.0.0",
        "ai": "5.0.9",
=======
        "test:watch": "vitest",
        "uninstall:test": "npm uninstall -g @lucavb/aicommits"
    },
    "dependencies": {
        "@ai-sdk/anthropic": "2.0.5",
        "@ai-sdk/openai": "2.0.16",
        "@clack/prompts": "0.11.0",
        "@commander-js/extra-typings": "14.0.0",
        "ai": "5.0.16",
>>>>>>> bdcab82e
        "commander": "14.0.0",
        "ignore": "7.0.5",
        "inversify": "7.8.1",
        "iso-639-1": "3.1.5",
        "kolorist": "1.8.0",
        "parse-diff": "0.11.1",
        "radash": "12.1.1",
        "reflect-metadata": "0.2.2",
        "simple-git": "3.28.0",
        "yaml": "2.8.1",
        "zod": "4.0.17"
    },
    "devDependencies": {
        "@commitlint/cli": "19.8.1",
        "@commitlint/config-conventional": "19.8.1",
        "@commitlint/types": "19.8.1",
        "@eslint/js": "9.33.0",
        "@rollup/plugin-commonjs": "28.0.6",
        "@rollup/plugin-json": "6.1.0",
        "@rollup/plugin-node-resolve": "16.0.1",
        "@rollup/plugin-terser": "0.4.4",
        "@rollup/plugin-typescript": "12.1.4",
        "@semantic-release/commit-analyzer": "13.0.1",
        "@semantic-release/github": "11.0.4",
        "@semantic-release/npm": "12.0.2",
        "@semantic-release/release-notes-generator": "14.0.3",
<<<<<<< HEAD
        "@types/node": "22.17.0",
=======
        "@types/node": "22.17.2",
>>>>>>> bdcab82e
        "@vitest/coverage-v8": "3.2.4",
        "eslint": "9.33.0",
        "husky": "9.1.7",
        "prettier": "3.6.2",
        "rollup": "4.46.3",
        "semantic-release": "24.2.7",
        "ts-node": "10.9.2",
        "tslib": "2.8.1",
        "tsx": "4.20.4",
        "typescript": "5.9.2",
        "typescript-eslint": "8.40.0",
        "vitest": "3.2.4"
    }
}<|MERGE_RESOLUTION|>--- conflicted
+++ resolved
@@ -59,16 +59,6 @@
         "release:dry-run": "semantic-release --dry-run",
         "test": "vitest run",
         "test:coverage": "vitest run --coverage",
-<<<<<<< HEAD
-        "test:watch": "vitest"
-    },
-    "dependencies": {
-        "@ai-sdk/anthropic": "2.0.1",
-        "@ai-sdk/openai": "2.0.9",
-        "@clack/prompts": "0.11.0",
-        "@commander-js/extra-typings": "14.0.0",
-        "ai": "5.0.9",
-=======
         "test:watch": "vitest",
         "uninstall:test": "npm uninstall -g @lucavb/aicommits"
     },
@@ -78,7 +68,6 @@
         "@clack/prompts": "0.11.0",
         "@commander-js/extra-typings": "14.0.0",
         "ai": "5.0.16",
->>>>>>> bdcab82e
         "commander": "14.0.0",
         "ignore": "7.0.5",
         "inversify": "7.8.1",
@@ -105,11 +94,7 @@
         "@semantic-release/github": "11.0.4",
         "@semantic-release/npm": "12.0.2",
         "@semantic-release/release-notes-generator": "14.0.3",
-<<<<<<< HEAD
-        "@types/node": "22.17.0",
-=======
         "@types/node": "22.17.2",
->>>>>>> bdcab82e
         "@vitest/coverage-v8": "3.2.4",
         "eslint": "9.33.0",
         "husky": "9.1.7",
